tests/cases/compiler/functionOverloads5.ts(2,10): error TS2385: Overload signatures must all be public or private.


==== tests/cases/compiler/functionOverloads5.ts (1 errors) ====
    class baz { 
      public foo();
             ~~~
<<<<<<< HEAD
!!! Overload signatures must all be public, private or protected.
=======
!!! error TS2385: Overload signatures must all be public or private.
>>>>>>> d867cecf
      private foo(bar?:any){ }
    }
    <|MERGE_RESOLUTION|>--- conflicted
+++ resolved
@@ -1,15 +1,11 @@
-tests/cases/compiler/functionOverloads5.ts(2,10): error TS2385: Overload signatures must all be public or private.
-
-
-==== tests/cases/compiler/functionOverloads5.ts (1 errors) ====
-    class baz { 
-      public foo();
-             ~~~
-<<<<<<< HEAD
-!!! Overload signatures must all be public, private or protected.
-=======
-!!! error TS2385: Overload signatures must all be public or private.
->>>>>>> d867cecf
-      private foo(bar?:any){ }
-    }
+tests/cases/compiler/functionOverloads5.ts(2,10): error TS2385: Overload signatures must all be public, private or protected.
+
+
+==== tests/cases/compiler/functionOverloads5.ts (1 errors) ====
+    class baz { 
+      public foo();
+             ~~~
+!!! error TS2385: Overload signatures must all be public, private or protected.
+      private foo(bar?:any){ }
+    }
     