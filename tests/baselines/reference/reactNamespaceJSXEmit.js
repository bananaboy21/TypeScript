--- conflicted
+++ resolved
@@ -1,4 +1,4 @@
-//// [reactNamespaceJSXEmit.tsx]
+//// [reactNamespaceJSXEmit.tsx]
 
 declare var myReactLib: any;
 declare var foo: any;
@@ -10,29 +10,19 @@
 <x-component />;
 <Bar {...x} />;
 <Bar { ...x } y={2} />;
-
-
-//// [reactNamespaceJSXEmit.js]
-<<<<<<< HEAD
-myReactLib.createElement("foo", { data: true });
-myReactLib.createElement(Bar, { x: x });
-myReactLib.createElement("x-component", null);
-myReactLib.createElement(Bar, myReactLib.__spread({}, x));
-myReactLib.createElement(Bar, myReactLib.__spread({}, x, { y: 2 }));
-
-=======
-var __assign = (this && this.__assign) || Object.assign || function(t) {
-    for (var s, i = 1, n = arguments.length; i < n; i++) {
-        s = arguments[i];
-        for (var p in s) if (Object.prototype.hasOwnProperty.call(s, p))
-            t[p] = s[p];
-    }
-    return t;
-};
-myReactLib.createElement("foo", {data: true});
-myReactLib.createElement(Bar, {x: x});
-myReactLib.createElement("x-component", null);
-myReactLib.createElement(Bar, __assign({}, x));
-myReactLib.createElement(Bar, __assign({}, x, {y: 2}));
-
->>>>>>> 79a3e77d
+
+
+//// [reactNamespaceJSXEmit.js]
+var __assign = (this && this.__assign) || Object.assign || function(t) {
+    for (var s, i = 1, n = arguments.length; i < n; i++) {
+        s = arguments[i];
+        for (var p in s) if (Object.prototype.hasOwnProperty.call(s, p))
+            t[p] = s[p];
+    }
+    return t;
+};
+myReactLib.createElement("foo", {data: true});
+myReactLib.createElement(Bar, {x: x});
+myReactLib.createElement("x-component", null);
+myReactLib.createElement(Bar, __assign({}, x));
+myReactLib.createElement(Bar, __assign({}, x, {y: 2}));