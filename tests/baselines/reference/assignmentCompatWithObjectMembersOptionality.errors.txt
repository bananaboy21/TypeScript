tests/cases/conformance/types/typeRelationships/assignmentCompatibility/assignmentCompatWithObjectMembersOptionality.ts(73,5): error TS2322: Type 'D' is not assignable to type 'C':
  Required property 'opt' cannot be reimplemented with optional property in 'D'.
tests/cases/conformance/types/typeRelationships/assignmentCompatibility/assignmentCompatWithObjectMembersOptionality.ts(74,5): error TS2322: Type 'E' is not assignable to type 'C':
  Required property 'opt' cannot be reimplemented with optional property in 'E'.
tests/cases/conformance/types/typeRelationships/assignmentCompatibility/assignmentCompatWithObjectMembersOptionality.ts(78,5): error TS2322: Type 'D' is not assignable to type '{ opt: Base; }':
  Required property 'opt' cannot be reimplemented with optional property in 'D'.
tests/cases/conformance/types/typeRelationships/assignmentCompatibility/assignmentCompatWithObjectMembersOptionality.ts(79,5): error TS2322: Type 'E' is not assignable to type '{ opt: Base; }':
  Required property 'opt' cannot be reimplemented with optional property in 'E'.
tests/cases/conformance/types/typeRelationships/assignmentCompatibility/assignmentCompatWithObjectMembersOptionality.ts(83,5): error TS2322: Type 'D' is not assignable to type '{ opt: Base; }':
  Required property 'opt' cannot be reimplemented with optional property in 'D'.
tests/cases/conformance/types/typeRelationships/assignmentCompatibility/assignmentCompatWithObjectMembersOptionality.ts(84,5): error TS2322: Type 'E' is not assignable to type '{ opt: Base; }':
  Required property 'opt' cannot be reimplemented with optional property in 'E'.


==== tests/cases/conformance/types/typeRelationships/assignmentCompatibility/assignmentCompatWithObjectMembersOptionality.ts (6 errors) ====
    // Derived member is not optional but base member is, should be ok
    
    class Base { foo: string; }
    class Derived extends Base { bar: string; }
    class Derived2 extends Derived { baz: string; }
    
    module TargetHasOptional {
        // targets
        interface C {
            opt?: Base
        }
        var c: C;
    
        var a: { opt?: Base; }
        var b: typeof a = { opt: new Base() }
    
        // sources
        interface D {
            opt: Base;
        }
        interface E {
            opt: Derived;
        }
        interface F {
            opt?: Derived;
        }
        var d: D;
        var e: E;
        var f: F;
    
        // all ok
        c = d;
        c = e;
        c = f;
        c = a;
    
        a = d;
        a = e;
        a = f;
        a = c;
    
        b = d;
        b = e;
        b = f;
        b = a;
        b = c;
    }
    
    module SourceHasOptional {
        // targets
        interface C {
            opt: Base
        }
        var c: C;
    
        var a: { opt: Base; }
        var b = { opt: new Base() }
    
        // sources
        interface D {
            opt?: Base;
        }
        interface E {
            opt?: Derived;
        }
        interface F {
            opt: Derived;
        }
        var d: D;
        var e: E;
        var f: F;
    
        c = d; // error
        ~
<<<<<<< HEAD
!!! Type 'D' is not assignable to type 'C':
!!!   Property 'opt' is optional in type 'D' but required in type 'C'.
        c = e; // error
        ~
!!! Type 'E' is not assignable to type 'C':
!!!   Property 'opt' is optional in type 'E' but required in type 'C'.
=======
!!! error TS2322: Type 'D' is not assignable to type 'C':
!!! error TS2322:   Required property 'opt' cannot be reimplemented with optional property in 'D'.
        c = e; // error
        ~
!!! error TS2322: Type 'E' is not assignable to type 'C':
!!! error TS2322:   Required property 'opt' cannot be reimplemented with optional property in 'E'.
>>>>>>> d867cecf
        c = f; // ok
        c = a; // ok
    
        a = d; // error
        ~
<<<<<<< HEAD
!!! Type 'D' is not assignable to type '{ opt: Base; }':
!!!   Property 'opt' is optional in type 'D' but required in type '{ opt: Base; }'.
        a = e; // error
        ~
!!! Type 'E' is not assignable to type '{ opt: Base; }':
!!!   Property 'opt' is optional in type 'E' but required in type '{ opt: Base; }'.
=======
!!! error TS2322: Type 'D' is not assignable to type '{ opt: Base; }':
!!! error TS2322:   Required property 'opt' cannot be reimplemented with optional property in 'D'.
        a = e; // error
        ~
!!! error TS2322: Type 'E' is not assignable to type '{ opt: Base; }':
!!! error TS2322:   Required property 'opt' cannot be reimplemented with optional property in 'E'.
>>>>>>> d867cecf
        a = f; // ok
        a = c; // ok
    
        b = d; // error
        ~
<<<<<<< HEAD
!!! Type 'D' is not assignable to type '{ opt: Base; }':
!!!   Property 'opt' is optional in type 'D' but required in type '{ opt: Base; }'.
        b = e; // error
        ~
!!! Type 'E' is not assignable to type '{ opt: Base; }':
!!!   Property 'opt' is optional in type 'E' but required in type '{ opt: Base; }'.
=======
!!! error TS2322: Type 'D' is not assignable to type '{ opt: Base; }':
!!! error TS2322:   Required property 'opt' cannot be reimplemented with optional property in 'D'.
        b = e; // error
        ~
!!! error TS2322: Type 'E' is not assignable to type '{ opt: Base; }':
!!! error TS2322:   Required property 'opt' cannot be reimplemented with optional property in 'E'.
>>>>>>> d867cecf
        b = f; // ok
        b = a; // ok
        b = c; // ok
    }<|MERGE_RESOLUTION|>--- conflicted
+++ resolved
@@ -1,148 +1,121 @@
-tests/cases/conformance/types/typeRelationships/assignmentCompatibility/assignmentCompatWithObjectMembersOptionality.ts(73,5): error TS2322: Type 'D' is not assignable to type 'C':
-  Required property 'opt' cannot be reimplemented with optional property in 'D'.
-tests/cases/conformance/types/typeRelationships/assignmentCompatibility/assignmentCompatWithObjectMembersOptionality.ts(74,5): error TS2322: Type 'E' is not assignable to type 'C':
-  Required property 'opt' cannot be reimplemented with optional property in 'E'.
-tests/cases/conformance/types/typeRelationships/assignmentCompatibility/assignmentCompatWithObjectMembersOptionality.ts(78,5): error TS2322: Type 'D' is not assignable to type '{ opt: Base; }':
-  Required property 'opt' cannot be reimplemented with optional property in 'D'.
-tests/cases/conformance/types/typeRelationships/assignmentCompatibility/assignmentCompatWithObjectMembersOptionality.ts(79,5): error TS2322: Type 'E' is not assignable to type '{ opt: Base; }':
-  Required property 'opt' cannot be reimplemented with optional property in 'E'.
-tests/cases/conformance/types/typeRelationships/assignmentCompatibility/assignmentCompatWithObjectMembersOptionality.ts(83,5): error TS2322: Type 'D' is not assignable to type '{ opt: Base; }':
-  Required property 'opt' cannot be reimplemented with optional property in 'D'.
-tests/cases/conformance/types/typeRelationships/assignmentCompatibility/assignmentCompatWithObjectMembersOptionality.ts(84,5): error TS2322: Type 'E' is not assignable to type '{ opt: Base; }':
-  Required property 'opt' cannot be reimplemented with optional property in 'E'.
-
-
-==== tests/cases/conformance/types/typeRelationships/assignmentCompatibility/assignmentCompatWithObjectMembersOptionality.ts (6 errors) ====
-    // Derived member is not optional but base member is, should be ok
-    
-    class Base { foo: string; }
-    class Derived extends Base { bar: string; }
-    class Derived2 extends Derived { baz: string; }
-    
-    module TargetHasOptional {
-        // targets
-        interface C {
-            opt?: Base
-        }
-        var c: C;
-    
-        var a: { opt?: Base; }
-        var b: typeof a = { opt: new Base() }
-    
-        // sources
-        interface D {
-            opt: Base;
-        }
-        interface E {
-            opt: Derived;
-        }
-        interface F {
-            opt?: Derived;
-        }
-        var d: D;
-        var e: E;
-        var f: F;
-    
-        // all ok
-        c = d;
-        c = e;
-        c = f;
-        c = a;
-    
-        a = d;
-        a = e;
-        a = f;
-        a = c;
-    
-        b = d;
-        b = e;
-        b = f;
-        b = a;
-        b = c;
-    }
-    
-    module SourceHasOptional {
-        // targets
-        interface C {
-            opt: Base
-        }
-        var c: C;
-    
-        var a: { opt: Base; }
-        var b = { opt: new Base() }
-    
-        // sources
-        interface D {
-            opt?: Base;
-        }
-        interface E {
-            opt?: Derived;
-        }
-        interface F {
-            opt: Derived;
-        }
-        var d: D;
-        var e: E;
-        var f: F;
-    
-        c = d; // error
-        ~
-<<<<<<< HEAD
-!!! Type 'D' is not assignable to type 'C':
-!!!   Property 'opt' is optional in type 'D' but required in type 'C'.
-        c = e; // error
-        ~
-!!! Type 'E' is not assignable to type 'C':
-!!!   Property 'opt' is optional in type 'E' but required in type 'C'.
-=======
-!!! error TS2322: Type 'D' is not assignable to type 'C':
-!!! error TS2322:   Required property 'opt' cannot be reimplemented with optional property in 'D'.
-        c = e; // error
-        ~
-!!! error TS2322: Type 'E' is not assignable to type 'C':
-!!! error TS2322:   Required property 'opt' cannot be reimplemented with optional property in 'E'.
->>>>>>> d867cecf
-        c = f; // ok
-        c = a; // ok
-    
-        a = d; // error
-        ~
-<<<<<<< HEAD
-!!! Type 'D' is not assignable to type '{ opt: Base; }':
-!!!   Property 'opt' is optional in type 'D' but required in type '{ opt: Base; }'.
-        a = e; // error
-        ~
-!!! Type 'E' is not assignable to type '{ opt: Base; }':
-!!!   Property 'opt' is optional in type 'E' but required in type '{ opt: Base; }'.
-=======
-!!! error TS2322: Type 'D' is not assignable to type '{ opt: Base; }':
-!!! error TS2322:   Required property 'opt' cannot be reimplemented with optional property in 'D'.
-        a = e; // error
-        ~
-!!! error TS2322: Type 'E' is not assignable to type '{ opt: Base; }':
-!!! error TS2322:   Required property 'opt' cannot be reimplemented with optional property in 'E'.
->>>>>>> d867cecf
-        a = f; // ok
-        a = c; // ok
-    
-        b = d; // error
-        ~
-<<<<<<< HEAD
-!!! Type 'D' is not assignable to type '{ opt: Base; }':
-!!!   Property 'opt' is optional in type 'D' but required in type '{ opt: Base; }'.
-        b = e; // error
-        ~
-!!! Type 'E' is not assignable to type '{ opt: Base; }':
-!!!   Property 'opt' is optional in type 'E' but required in type '{ opt: Base; }'.
-=======
-!!! error TS2322: Type 'D' is not assignable to type '{ opt: Base; }':
-!!! error TS2322:   Required property 'opt' cannot be reimplemented with optional property in 'D'.
-        b = e; // error
-        ~
-!!! error TS2322: Type 'E' is not assignable to type '{ opt: Base; }':
-!!! error TS2322:   Required property 'opt' cannot be reimplemented with optional property in 'E'.
->>>>>>> d867cecf
-        b = f; // ok
-        b = a; // ok
-        b = c; // ok
+tests/cases/conformance/types/typeRelationships/assignmentCompatibility/assignmentCompatWithObjectMembersOptionality.ts(73,5): error TS2322: Type 'D' is not assignable to type 'C':
+  Property 'opt' is optional in type 'D' but required in type 'C'.
+tests/cases/conformance/types/typeRelationships/assignmentCompatibility/assignmentCompatWithObjectMembersOptionality.ts(74,5): error TS2322: Type 'E' is not assignable to type 'C':
+  Property 'opt' is optional in type 'E' but required in type 'C'.
+tests/cases/conformance/types/typeRelationships/assignmentCompatibility/assignmentCompatWithObjectMembersOptionality.ts(78,5): error TS2322: Type 'D' is not assignable to type '{ opt: Base; }':
+  Property 'opt' is optional in type 'D' but required in type '{ opt: Base; }'.
+tests/cases/conformance/types/typeRelationships/assignmentCompatibility/assignmentCompatWithObjectMembersOptionality.ts(79,5): error TS2322: Type 'E' is not assignable to type '{ opt: Base; }':
+  Property 'opt' is optional in type 'E' but required in type '{ opt: Base; }'.
+tests/cases/conformance/types/typeRelationships/assignmentCompatibility/assignmentCompatWithObjectMembersOptionality.ts(83,5): error TS2322: Type 'D' is not assignable to type '{ opt: Base; }':
+  Property 'opt' is optional in type 'D' but required in type '{ opt: Base; }'.
+tests/cases/conformance/types/typeRelationships/assignmentCompatibility/assignmentCompatWithObjectMembersOptionality.ts(84,5): error TS2322: Type 'E' is not assignable to type '{ opt: Base; }':
+  Property 'opt' is optional in type 'E' but required in type '{ opt: Base; }'.
+
+
+==== tests/cases/conformance/types/typeRelationships/assignmentCompatibility/assignmentCompatWithObjectMembersOptionality.ts (6 errors) ====
+    // Derived member is not optional but base member is, should be ok
+    
+    class Base { foo: string; }
+    class Derived extends Base { bar: string; }
+    class Derived2 extends Derived { baz: string; }
+    
+    module TargetHasOptional {
+        // targets
+        interface C {
+            opt?: Base
+        }
+        var c: C;
+    
+        var a: { opt?: Base; }
+        var b: typeof a = { opt: new Base() }
+    
+        // sources
+        interface D {
+            opt: Base;
+        }
+        interface E {
+            opt: Derived;
+        }
+        interface F {
+            opt?: Derived;
+        }
+        var d: D;
+        var e: E;
+        var f: F;
+    
+        // all ok
+        c = d;
+        c = e;
+        c = f;
+        c = a;
+    
+        a = d;
+        a = e;
+        a = f;
+        a = c;
+    
+        b = d;
+        b = e;
+        b = f;
+        b = a;
+        b = c;
+    }
+    
+    module SourceHasOptional {
+        // targets
+        interface C {
+            opt: Base
+        }
+        var c: C;
+    
+        var a: { opt: Base; }
+        var b = { opt: new Base() }
+    
+        // sources
+        interface D {
+            opt?: Base;
+        }
+        interface E {
+            opt?: Derived;
+        }
+        interface F {
+            opt: Derived;
+        }
+        var d: D;
+        var e: E;
+        var f: F;
+    
+        c = d; // error
+        ~
+!!! error TS2322: Type 'D' is not assignable to type 'C':
+!!! error TS2322:   Property 'opt' is optional in type 'D' but required in type 'C'.
+        c = e; // error
+        ~
+!!! error TS2322: Type 'E' is not assignable to type 'C':
+!!! error TS2322:   Property 'opt' is optional in type 'E' but required in type 'C'.
+        c = f; // ok
+        c = a; // ok
+    
+        a = d; // error
+        ~
+!!! error TS2322: Type 'D' is not assignable to type '{ opt: Base; }':
+!!! error TS2322:   Property 'opt' is optional in type 'D' but required in type '{ opt: Base; }'.
+        a = e; // error
+        ~
+!!! error TS2322: Type 'E' is not assignable to type '{ opt: Base; }':
+!!! error TS2322:   Property 'opt' is optional in type 'E' but required in type '{ opt: Base; }'.
+        a = f; // ok
+        a = c; // ok
+    
+        b = d; // error
+        ~
+!!! error TS2322: Type 'D' is not assignable to type '{ opt: Base; }':
+!!! error TS2322:   Property 'opt' is optional in type 'D' but required in type '{ opt: Base; }'.
+        b = e; // error
+        ~
+!!! error TS2322: Type 'E' is not assignable to type '{ opt: Base; }':
+!!! error TS2322:   Property 'opt' is optional in type 'E' but required in type '{ opt: Base; }'.
+        b = f; // ok
+        b = a; // ok
+        b = c; // ok
     }