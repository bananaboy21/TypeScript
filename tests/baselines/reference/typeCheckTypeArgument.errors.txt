--- conflicted
+++ resolved
@@ -1,60 +1,51 @@
-error TS2318: Cannot find global type 'Array'.
-error TS2318: Cannot find global type 'Boolean'.
-error TS2318: Cannot find global type 'Function'.
-<<<<<<< HEAD
-tests/cases/compiler/typeCheckTypeArgument.ts(2,19): error TS2304: Cannot find name 'UNKNOWN'.
-tests/cases/compiler/typeCheckTypeArgument.ts(4,26): error TS2304: Cannot find name 'UNKNOWN'.
-tests/cases/compiler/typeCheckTypeArgument.ts(6,21): error TS2304: Cannot find name 'UNKNOWN'.
-tests/cases/compiler/typeCheckTypeArgument.ts(8,24): error TS2304: Cannot find name 'UNKNOWN'.
-tests/cases/compiler/typeCheckTypeArgument.ts(11,22): error TS2304: Cannot find name 'UNKNOWN'.
-tests/cases/compiler/typeCheckTypeArgument.ts(14,13): error TS2304: Cannot find name 'UNKNOWN'.
-=======
-error TS2318: Cannot find global type 'IArguments'.
-error TS2318: Cannot find global type 'Number'.
-error TS2318: Cannot find global type 'Object'.
-error TS2318: Cannot find global type 'RegExp'.
-error TS2318: Cannot find global type 'String'.
-tests/cases/compiler/typeCheckTypeArgument.ts(3,19): error TS2304: Cannot find name 'UNKNOWN'.
-tests/cases/compiler/typeCheckTypeArgument.ts(5,26): error TS2304: Cannot find name 'UNKNOWN'.
-tests/cases/compiler/typeCheckTypeArgument.ts(7,21): error TS2304: Cannot find name 'UNKNOWN'.
-tests/cases/compiler/typeCheckTypeArgument.ts(9,24): error TS2304: Cannot find name 'UNKNOWN'.
-tests/cases/compiler/typeCheckTypeArgument.ts(12,22): error TS2304: Cannot find name 'UNKNOWN'.
-tests/cases/compiler/typeCheckTypeArgument.ts(15,13): error TS2304: Cannot find name 'UNKNOWN'.
->>>>>>> 22a1f026
-
-
-!!! error TS2318: Cannot find global type 'Array'.
-!!! error TS2318: Cannot find global type 'Boolean'.
-!!! error TS2318: Cannot find global type 'Function'.
-!!! error TS2318: Cannot find global type 'IArguments'.
-!!! error TS2318: Cannot find global type 'Number'.
-!!! error TS2318: Cannot find global type 'Object'.
-!!! error TS2318: Cannot find global type 'RegExp'.
-!!! error TS2318: Cannot find global type 'String'.
-==== tests/cases/compiler/typeCheckTypeArgument.ts (6 errors) ====
-    
-    var f: <T extends UNKNOWN>() => void;
-                      ~~~~~~~
-!!! error TS2304: Cannot find name 'UNKNOWN'.
-    
-    interface IFoo<T extends UNKNOWN> { }
-                             ~~~~~~~
-!!! error TS2304: Cannot find name 'UNKNOWN'.
-    
-    class Foo<T extends UNKNOWN> { }
-                        ~~~~~~~
-!!! error TS2304: Cannot find name 'UNKNOWN'.
-    
-    function bar<T extends UNKNOWN>() { }
-                           ~~~~~~~
-!!! error TS2304: Cannot find name 'UNKNOWN'.
-    
-    class Foo2 {
-        method<T extends UNKNOWN>() { }
-                         ~~~~~~~
-!!! error TS2304: Cannot find name 'UNKNOWN'.
-    }
-    
-    (<T extends UNKNOWN>(a) => { });
-                ~~~~~~~
+error TS2318: Cannot find global type 'Array'.
+error TS2318: Cannot find global type 'Boolean'.
+error TS2318: Cannot find global type 'Function'.
+error TS2318: Cannot find global type 'IArguments'.
+error TS2318: Cannot find global type 'Number'.
+error TS2318: Cannot find global type 'Object'.
+error TS2318: Cannot find global type 'RegExp'.
+error TS2318: Cannot find global type 'String'.
+tests/cases/compiler/typeCheckTypeArgument.ts(2,19): error TS2304: Cannot find name 'UNKNOWN'.
+tests/cases/compiler/typeCheckTypeArgument.ts(4,26): error TS2304: Cannot find name 'UNKNOWN'.
+tests/cases/compiler/typeCheckTypeArgument.ts(6,21): error TS2304: Cannot find name 'UNKNOWN'.
+tests/cases/compiler/typeCheckTypeArgument.ts(8,24): error TS2304: Cannot find name 'UNKNOWN'.
+tests/cases/compiler/typeCheckTypeArgument.ts(11,22): error TS2304: Cannot find name 'UNKNOWN'.
+tests/cases/compiler/typeCheckTypeArgument.ts(14,13): error TS2304: Cannot find name 'UNKNOWN'.
+
+
+!!! error TS2318: Cannot find global type 'Array'.
+!!! error TS2318: Cannot find global type 'Boolean'.
+!!! error TS2318: Cannot find global type 'Function'.
+!!! error TS2318: Cannot find global type 'IArguments'.
+!!! error TS2318: Cannot find global type 'Number'.
+!!! error TS2318: Cannot find global type 'Object'.
+!!! error TS2318: Cannot find global type 'RegExp'.
+!!! error TS2318: Cannot find global type 'String'.
+==== tests/cases/compiler/typeCheckTypeArgument.ts (6 errors) ====
+    
+    var f: <T extends UNKNOWN>() => void;
+                      ~~~~~~~
+!!! error TS2304: Cannot find name 'UNKNOWN'.
+    
+    interface IFoo<T extends UNKNOWN> { }
+                             ~~~~~~~
+!!! error TS2304: Cannot find name 'UNKNOWN'.
+    
+    class Foo<T extends UNKNOWN> { }
+                        ~~~~~~~
+!!! error TS2304: Cannot find name 'UNKNOWN'.
+    
+    function bar<T extends UNKNOWN>() { }
+                           ~~~~~~~
+!!! error TS2304: Cannot find name 'UNKNOWN'.
+    
+    class Foo2 {
+        method<T extends UNKNOWN>() { }
+                         ~~~~~~~
+!!! error TS2304: Cannot find name 'UNKNOWN'.
+    }
+    
+    (<T extends UNKNOWN>(a) => { });
+                ~~~~~~~
 !!! error TS2304: Cannot find name 'UNKNOWN'.