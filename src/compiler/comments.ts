--- conflicted
+++ resolved
@@ -1,362 +1,358 @@
-/// <reference path="sourcemap.ts" />
-
-/* @internal */
-namespace ts {
-    export interface CommentWriter {
-        reset(): void;
-        setSourceFile(sourceFile: SourceFile): void;
-        emitNodeWithComments(node: Node, emitCallback: (node: Node) => void): void;
-        emitBodyWithDetachedComments(node: Node, detachedRange: TextRange, emitCallback: (node: Node) => void): void;
-        emitTrailingCommentsOfPosition(pos: number): void;
-    }
-
-    export function createCommentWriter(host: EmitHost, writer: EmitTextWriter, sourceMap: SourceMapWriter): CommentWriter {
-        const compilerOptions = host.getCompilerOptions();
-        const extendedDiagnostics = compilerOptions.extendedDiagnostics;
-        const newLine = host.getNewLine();
-        const { emitPos } = sourceMap;
-
-        let containerPos = -1;
-        let containerEnd = -1;
-        let declarationListContainerEnd = -1;
-        let currentSourceFile: SourceFile;
-        let currentText: string;
-        let currentLineMap: number[];
-        let detachedCommentsInfo: { nodePos: number, detachedCommentEndPos: number}[];
-        let hasWrittenComment = false;
-        let hasLastComment: boolean;
-        let lastCommentEnd: number;
-<<<<<<< HEAD
-        let disabled: boolean = false;
-=======
-        let disabled: boolean = compilerOptions.removeComments;
->>>>>>> 66514a28
-
-        return {
-            reset,
-            setSourceFile,
-            emitNodeWithComments,
-            emitBodyWithDetachedComments,
-            emitTrailingCommentsOfPosition,
-        };
-
-        function emitNodeWithComments(node: Node, emitCallback: (node: Node) => void) {
-            if (disabled) {
-                emitCallback(node);
-                return;
-            }
-
-            if (node) {
-                const { pos, end } = node.commentRange || node;
-                const emitFlags = node.emitFlags;
-                if ((pos < 0 && end < 0) || (pos === end)) {
-                    // Both pos and end are synthesized, so just emit the node without comments.
-                    if (emitFlags & NodeEmitFlags.NoNestedComments) {
-                        disableCommentsAndEmit(node, emitCallback);
-                    }
-                    else {
-                        emitCallback(node);
-                    }
-                }
-                else {
-                    let commentStart: number;
-                    if (extendedDiagnostics) {
-                        commentStart = performance.mark();
-                    }
-
-                    const isEmittedNode = node.kind !== SyntaxKind.NotEmittedStatement;
-                    const skipLeadingComments = pos < 0 || (emitFlags & NodeEmitFlags.NoLeadingComments) !== 0;
-                    const skipTrailingComments = end < 0 || (emitFlags & NodeEmitFlags.NoTrailingComments) !== 0;
-
-                    // Emit leading comments if the position is not synthesized and the node
-                    // has not opted out from emitting leading comments.
-                    if (!skipLeadingComments) {
-                        emitLeadingComments(pos, isEmittedNode);
-                    }
-
-                    // Save current container state on the stack.
-                    const savedContainerPos = containerPos;
-                    const savedContainerEnd = containerEnd;
-                    const savedDeclarationListContainerEnd = declarationListContainerEnd;
-
-                    if (!skipLeadingComments) {
-                        containerPos = pos;
-                    }
-
-                    if (!skipTrailingComments) {
-                        containerEnd = end;
-
-                        // To avoid invalid comment emit in a down-level binding pattern, we
-                        // keep track of the last declaration list container's end
-                        if (node.kind === SyntaxKind.VariableDeclarationList) {
-                            declarationListContainerEnd = end;
-                        }
-                    }
-
-                    if (extendedDiagnostics) {
-                        performance.measure("commentTime", commentStart);
-                    }
-
-                    if (emitFlags & NodeEmitFlags.NoNestedComments) {
-                        disableCommentsAndEmit(node, emitCallback);
-                    }
-                    else {
-                        emitCallback(node);
-                    }
-
-                    if (extendedDiagnostics) {
-                        commentStart = performance.mark();
-                    }
-
-                    // Restore previous container state.
-                    containerPos = savedContainerPos;
-                    containerEnd = savedContainerEnd;
-                    declarationListContainerEnd = savedDeclarationListContainerEnd;
-
-                    // Emit trailing comments if the position is not synthesized and the node
-                    // has not opted out from emitting leading comments and is an emitted node.
-                    if (!skipTrailingComments && isEmittedNode) {
-                        emitTrailingComments(end);
-                    }
-
-                    if (extendedDiagnostics) {
-                        performance.measure("commentTime", commentStart);
-                    }
-                }
-            }
-        }
-
-        function emitBodyWithDetachedComments(node: Node, detachedRange: TextRange, emitCallback: (node: Node) => void) {
-            let commentStart: number;
-            if (extendedDiagnostics) {
-                commentStart = performance.mark();
-            }
-
-            const { pos, end } = detachedRange;
-            const emitFlags = node.emitFlags;
-            const skipLeadingComments = pos < 0 || (emitFlags & NodeEmitFlags.NoLeadingComments) !== 0;
-            const skipTrailingComments = disabled || end < 0 || (emitFlags & NodeEmitFlags.NoTrailingComments) !== 0;
-
-            if (!skipLeadingComments) {
-                emitDetachedCommentsAndUpdateCommentsInfo(detachedRange);
-            }
-
-            if (extendedDiagnostics) {
-                performance.measure("commentTime", commentStart);
-            }
-
-            if (emitFlags & NodeEmitFlags.NoNestedComments) {
-                disableCommentsAndEmit(node, emitCallback);
-            }
-            else {
-                emitCallback(node);
-            }
-
-            if (extendedDiagnostics) {
-                commentStart = performance.mark();
-            }
-
-            if (!skipTrailingComments) {
-                emitLeadingComments(detachedRange.end, /*isEmittedNode*/ true);
-            }
-
-            if (extendedDiagnostics) {
-                performance.measure("commentTime", commentStart);
-            }
-        }
-
-        function emitLeadingComments(pos: number, isEmittedNode: boolean) {
-            hasWrittenComment = false;
-
-            if (isEmittedNode) {
-                forEachLeadingCommentToEmit(pos, emitLeadingComment);
-            }
-            else if (pos === 0) {
-                // If the node will not be emitted in JS, remove all the comments(normal, pinned and ///) associated with the node,
-                // unless it is a triple slash comment at the top of the file.
-                // For Example:
-                //      /// <reference-path ...>
-                //      declare var x;
-                //      /// <reference-path ...>
-                //      interface F {}
-                //  The first /// will NOT be removed while the second one will be removed even though both node will not be emitted
-                forEachLeadingCommentToEmit(pos, emitTripleSlashLeadingComment);
-            }
-        }
-
-        function emitTripleSlashLeadingComment(commentPos: number, commentEnd: number, kind: SyntaxKind, hasTrailingNewLine: boolean, rangePos: number) {
-            if (isTripleSlashComment(commentPos, commentEnd)) {
-                emitLeadingComment(commentPos, commentEnd, kind, hasTrailingNewLine, rangePos);
-            }
-        }
-
-        function emitLeadingComment(commentPos: number, commentEnd: number, kind: SyntaxKind, hasTrailingNewLine: boolean, rangePos: number) {
-            if (!hasWrittenComment) {
-                emitNewLineBeforeLeadingCommentOfPosition(currentLineMap, writer, rangePos, commentPos);
-                hasWrittenComment = true;
-            }
-
-            // Leading comments are emitted at /*leading comment1 */space/*leading comment*/space
-            emitPos(commentPos);
-            writeCommentRange(currentText, currentLineMap, writer, commentPos, commentEnd, newLine);
-            emitPos(commentEnd);
-
-            if (hasTrailingNewLine) {
-                writer.writeLine();
-            }
-            else {
-                writer.write(" ");
-            }
-        }
-
-        function emitTrailingComments(pos: number) {
-            forEachTrailingCommentToEmit(pos, emitTrailingComment);
-        }
-
-        function emitTrailingComment(commentPos: number, commentEnd: number, kind: SyntaxKind, hasTrailingNewLine: boolean) {
-            // trailing comments are emitted at space/*trailing comment1 */space/*trailing comment2*/
-            if (!writer.isAtStartOfLine()) {
-                writer.write(" ");
-            }
-
-            emitPos(commentPos);
-            writeCommentRange(currentText, currentLineMap, writer, commentPos, commentEnd, newLine);
-            emitPos(commentEnd);
-
-            if (hasTrailingNewLine) {
-                writer.writeLine();
-            }
-        }
-
-        function emitTrailingCommentsOfPosition(pos: number) {
-            if (disabled) {
-                return;
-            }
-
-            let commentStart: number;
-            if (extendedDiagnostics) {
-                commentStart = performance.mark();
-            }
-
-            forEachTrailingCommentToEmit(pos, emitTrailingCommentOfPosition);
-
-            if (extendedDiagnostics) {
-                performance.measure("commentTime", commentStart);
-            }
-        }
-
-        function emitTrailingCommentOfPosition(commentPos: number, commentEnd: number, kind: SyntaxKind, hasTrailingNewLine: boolean) {
-            // trailing comments of a position are emitted at /*trailing comment1 */space/*trailing comment*/space
-
-            emitPos(commentPos);
-            writeCommentRange(currentText, currentLineMap, writer, commentPos, commentEnd, newLine);
-            emitPos(commentEnd);
-
-            if (hasTrailingNewLine) {
-                writer.writeLine();
-            }
-            else {
-                writer.write(" ");
-            }
-        }
-
-        function forEachLeadingCommentToEmit(pos: number, cb: (commentPos: number, commentEnd: number, kind: SyntaxKind, hasTrailingNewLine: boolean, rangePos: number) => void) {
-            // Emit the leading comments only if the container's pos doesn't match because the container should take care of emitting these comments
-            if (containerPos === -1 || pos !== containerPos) {
-                if (hasDetachedComments(pos)) {
-                    forEachLeadingCommentWithoutDetachedComments(cb);
-                }
-                else {
-                    forEachLeadingCommentRange(currentText, pos, cb, /*state*/ pos);
-                }
-            }
-        }
-
-        function forEachTrailingCommentToEmit(end: number, cb: (commentPos: number, commentEnd: number, kind: SyntaxKind, hasTrailingNewLine: boolean) => void) {
-            // Emit the trailing comments only if the container's end doesn't match because the container should take care of emitting these comments
-            if (containerEnd === -1 || (end !== containerEnd && end !== declarationListContainerEnd)) {
-                forEachTrailingCommentRange(currentText, end, cb);
-            }
-        }
-
-        function reset() {
-            currentSourceFile = undefined;
-            currentText = undefined;
-            currentLineMap = undefined;
-            detachedCommentsInfo = undefined;
-        }
-
-        function setSourceFile(sourceFile: SourceFile) {
-            currentSourceFile = sourceFile;
-            currentText = currentSourceFile.text;
-            currentLineMap = getLineStarts(currentSourceFile);
-            detachedCommentsInfo = undefined;
-            disabled = false;
-        }
-
-        function disableCommentsAndEmit(node: Node, emitCallback: (node: Node) => void): void {
-            if (disabled) {
-                emitCallback(node);
-            }
-            else {
-                disabled = true;
-                emitCallback(node);
-                disabled = false;
-            }
-        }
-
-        function hasDetachedComments(pos: number) {
-            return detachedCommentsInfo !== undefined && lastOrUndefined(detachedCommentsInfo).nodePos === pos;
-        }
-
-        function forEachLeadingCommentWithoutDetachedComments(cb: (commentPos: number, commentEnd: number, kind: SyntaxKind, hasTrailingNewLine: boolean, rangePos: number) => void) {
-            // get the leading comments from detachedPos
-            const pos = lastOrUndefined(detachedCommentsInfo).detachedCommentEndPos;
-            if (detachedCommentsInfo.length - 1) {
-                detachedCommentsInfo.pop();
-            }
-            else {
-                detachedCommentsInfo = undefined;
-            }
-
-            forEachLeadingCommentRange(currentText, pos, cb, /*state*/ pos);
-        }
-
-        function emitDetachedCommentsAndUpdateCommentsInfo(range: TextRange) {
-            const currentDetachedCommentInfo = emitDetachedComments(currentText, currentLineMap, writer, writeComment, range, newLine, disabled);
-            if (currentDetachedCommentInfo) {
-                if (detachedCommentsInfo) {
-                    detachedCommentsInfo.push(currentDetachedCommentInfo);
-                }
-                else {
-                    detachedCommentsInfo = [currentDetachedCommentInfo];
-                }
-            }
-        }
-
-        function writeComment(text: string, lineMap: number[], writer: EmitTextWriter, commentPos: number, commentEnd: number, newLine: string) {
-            emitPos(commentPos);
-            writeCommentRange(text, lineMap, writer, commentPos, commentEnd, newLine);
-            emitPos(commentEnd);
-        }
-
-        /**
-         * Determine if the given comment is a triple-slash
-         *
-         * @return true if the comment is a triple-slash comment else false
-         **/
-        function isTripleSlashComment(commentPos: number, commentEnd: number) {
-            // Verify this is /// comment, but do the regexp match only when we first can find /// in the comment text
-            // so that we don't end up computing comment string and doing match for all // comments
-            if (currentText.charCodeAt(commentPos + 1) === CharacterCodes.slash &&
-                commentPos + 2 < commentEnd &&
-                currentText.charCodeAt(commentPos + 2) === CharacterCodes.slash) {
-                const textSubStr = currentText.substring(commentPos, commentEnd);
-                return textSubStr.match(fullTripleSlashReferencePathRegEx) ||
-                    textSubStr.match(fullTripleSlashAMDReferencePathRegEx) ?
-                    true : false;
-            }
-            return false;
-        }
-    }
+/// <reference path="sourcemap.ts" />
+
+/* @internal */
+namespace ts {
+    export interface CommentWriter {
+        reset(): void;
+        setSourceFile(sourceFile: SourceFile): void;
+        emitNodeWithComments(node: Node, emitCallback: (node: Node) => void): void;
+        emitBodyWithDetachedComments(node: Node, detachedRange: TextRange, emitCallback: (node: Node) => void): void;
+        emitTrailingCommentsOfPosition(pos: number): void;
+    }
+
+    export function createCommentWriter(host: EmitHost, writer: EmitTextWriter, sourceMap: SourceMapWriter): CommentWriter {
+        const compilerOptions = host.getCompilerOptions();
+        const extendedDiagnostics = compilerOptions.extendedDiagnostics;
+        const newLine = host.getNewLine();
+        const { emitPos } = sourceMap;
+
+        let containerPos = -1;
+        let containerEnd = -1;
+        let declarationListContainerEnd = -1;
+        let currentSourceFile: SourceFile;
+        let currentText: string;
+        let currentLineMap: number[];
+        let detachedCommentsInfo: { nodePos: number, detachedCommentEndPos: number}[];
+        let hasWrittenComment = false;
+        let hasLastComment: boolean;
+        let lastCommentEnd: number;
+        let disabled: boolean = compilerOptions.removeComments;
+
+        return {
+            reset,
+            setSourceFile,
+            emitNodeWithComments,
+            emitBodyWithDetachedComments,
+            emitTrailingCommentsOfPosition,
+        };
+
+        function emitNodeWithComments(node: Node, emitCallback: (node: Node) => void) {
+            if (disabled) {
+                emitCallback(node);
+                return;
+            }
+
+            if (node) {
+                const { pos, end } = node.commentRange || node;
+                const emitFlags = node.emitFlags;
+                if ((pos < 0 && end < 0) || (pos === end)) {
+                    // Both pos and end are synthesized, so just emit the node without comments.
+                    if (emitFlags & NodeEmitFlags.NoNestedComments) {
+                        disableCommentsAndEmit(node, emitCallback);
+                    }
+                    else {
+                        emitCallback(node);
+                    }
+                }
+                else {
+                    let commentStart: number;
+                    if (extendedDiagnostics) {
+                        commentStart = performance.mark();
+                    }
+
+                    const isEmittedNode = node.kind !== SyntaxKind.NotEmittedStatement;
+                    const skipLeadingComments = pos < 0 || (emitFlags & NodeEmitFlags.NoLeadingComments) !== 0;
+                    const skipTrailingComments = end < 0 || (emitFlags & NodeEmitFlags.NoTrailingComments) !== 0;
+
+                    // Emit leading comments if the position is not synthesized and the node
+                    // has not opted out from emitting leading comments.
+                    if (!skipLeadingComments) {
+                        emitLeadingComments(pos, isEmittedNode);
+                    }
+
+                    // Save current container state on the stack.
+                    const savedContainerPos = containerPos;
+                    const savedContainerEnd = containerEnd;
+                    const savedDeclarationListContainerEnd = declarationListContainerEnd;
+
+                    if (!skipLeadingComments) {
+                        containerPos = pos;
+                    }
+
+                    if (!skipTrailingComments) {
+                        containerEnd = end;
+
+                        // To avoid invalid comment emit in a down-level binding pattern, we
+                        // keep track of the last declaration list container's end
+                        if (node.kind === SyntaxKind.VariableDeclarationList) {
+                            declarationListContainerEnd = end;
+                        }
+                    }
+
+                    if (extendedDiagnostics) {
+                        performance.measure("commentTime", commentStart);
+                    }
+
+                    if (emitFlags & NodeEmitFlags.NoNestedComments) {
+                        disableCommentsAndEmit(node, emitCallback);
+                    }
+                    else {
+                        emitCallback(node);
+                    }
+
+                    if (extendedDiagnostics) {
+                        commentStart = performance.mark();
+                    }
+
+                    // Restore previous container state.
+                    containerPos = savedContainerPos;
+                    containerEnd = savedContainerEnd;
+                    declarationListContainerEnd = savedDeclarationListContainerEnd;
+
+                    // Emit trailing comments if the position is not synthesized and the node
+                    // has not opted out from emitting leading comments and is an emitted node.
+                    if (!skipTrailingComments && isEmittedNode) {
+                        emitTrailingComments(end);
+                    }
+
+                    if (extendedDiagnostics) {
+                        performance.measure("commentTime", commentStart);
+                    }
+                }
+            }
+        }
+
+        function emitBodyWithDetachedComments(node: Node, detachedRange: TextRange, emitCallback: (node: Node) => void) {
+            let commentStart: number;
+            if (extendedDiagnostics) {
+                commentStart = performance.mark();
+            }
+
+            const { pos, end } = detachedRange;
+            const emitFlags = node.emitFlags;
+            const skipLeadingComments = pos < 0 || (emitFlags & NodeEmitFlags.NoLeadingComments) !== 0;
+            const skipTrailingComments = disabled || end < 0 || (emitFlags & NodeEmitFlags.NoTrailingComments) !== 0;
+
+            if (!skipLeadingComments) {
+                emitDetachedCommentsAndUpdateCommentsInfo(detachedRange);
+            }
+
+            if (extendedDiagnostics) {
+                performance.measure("commentTime", commentStart);
+            }
+
+            if (emitFlags & NodeEmitFlags.NoNestedComments) {
+                disableCommentsAndEmit(node, emitCallback);
+            }
+            else {
+                emitCallback(node);
+            }
+
+            if (extendedDiagnostics) {
+                commentStart = performance.mark();
+            }
+
+            if (!skipTrailingComments) {
+                emitLeadingComments(detachedRange.end, /*isEmittedNode*/ true);
+            }
+
+            if (extendedDiagnostics) {
+                performance.measure("commentTime", commentStart);
+            }
+        }
+
+        function emitLeadingComments(pos: number, isEmittedNode: boolean) {
+            hasWrittenComment = false;
+
+            if (isEmittedNode) {
+                forEachLeadingCommentToEmit(pos, emitLeadingComment);
+            }
+            else if (pos === 0) {
+                // If the node will not be emitted in JS, remove all the comments(normal, pinned and ///) associated with the node,
+                // unless it is a triple slash comment at the top of the file.
+                // For Example:
+                //      /// <reference-path ...>
+                //      declare var x;
+                //      /// <reference-path ...>
+                //      interface F {}
+                //  The first /// will NOT be removed while the second one will be removed even though both node will not be emitted
+                forEachLeadingCommentToEmit(pos, emitTripleSlashLeadingComment);
+            }
+        }
+
+        function emitTripleSlashLeadingComment(commentPos: number, commentEnd: number, kind: SyntaxKind, hasTrailingNewLine: boolean, rangePos: number) {
+            if (isTripleSlashComment(commentPos, commentEnd)) {
+                emitLeadingComment(commentPos, commentEnd, kind, hasTrailingNewLine, rangePos);
+            }
+        }
+
+        function emitLeadingComment(commentPos: number, commentEnd: number, kind: SyntaxKind, hasTrailingNewLine: boolean, rangePos: number) {
+            if (!hasWrittenComment) {
+                emitNewLineBeforeLeadingCommentOfPosition(currentLineMap, writer, rangePos, commentPos);
+                hasWrittenComment = true;
+            }
+
+            // Leading comments are emitted at /*leading comment1 */space/*leading comment*/space
+            emitPos(commentPos);
+            writeCommentRange(currentText, currentLineMap, writer, commentPos, commentEnd, newLine);
+            emitPos(commentEnd);
+
+            if (hasTrailingNewLine) {
+                writer.writeLine();
+            }
+            else {
+                writer.write(" ");
+            }
+        }
+
+        function emitTrailingComments(pos: number) {
+            forEachTrailingCommentToEmit(pos, emitTrailingComment);
+        }
+
+        function emitTrailingComment(commentPos: number, commentEnd: number, kind: SyntaxKind, hasTrailingNewLine: boolean) {
+            // trailing comments are emitted at space/*trailing comment1 */space/*trailing comment2*/
+            if (!writer.isAtStartOfLine()) {
+                writer.write(" ");
+            }
+
+            emitPos(commentPos);
+            writeCommentRange(currentText, currentLineMap, writer, commentPos, commentEnd, newLine);
+            emitPos(commentEnd);
+
+            if (hasTrailingNewLine) {
+                writer.writeLine();
+            }
+        }
+
+        function emitTrailingCommentsOfPosition(pos: number) {
+            if (disabled) {
+                return;
+            }
+
+            let commentStart: number;
+            if (extendedDiagnostics) {
+                commentStart = performance.mark();
+            }
+
+            forEachTrailingCommentToEmit(pos, emitTrailingCommentOfPosition);
+
+            if (extendedDiagnostics) {
+                performance.measure("commentTime", commentStart);
+            }
+        }
+
+        function emitTrailingCommentOfPosition(commentPos: number, commentEnd: number, kind: SyntaxKind, hasTrailingNewLine: boolean) {
+            // trailing comments of a position are emitted at /*trailing comment1 */space/*trailing comment*/space
+
+            emitPos(commentPos);
+            writeCommentRange(currentText, currentLineMap, writer, commentPos, commentEnd, newLine);
+            emitPos(commentEnd);
+
+            if (hasTrailingNewLine) {
+                writer.writeLine();
+            }
+            else {
+                writer.write(" ");
+            }
+        }
+
+        function forEachLeadingCommentToEmit(pos: number, cb: (commentPos: number, commentEnd: number, kind: SyntaxKind, hasTrailingNewLine: boolean, rangePos: number) => void) {
+            // Emit the leading comments only if the container's pos doesn't match because the container should take care of emitting these comments
+            if (containerPos === -1 || pos !== containerPos) {
+                if (hasDetachedComments(pos)) {
+                    forEachLeadingCommentWithoutDetachedComments(cb);
+                }
+                else {
+                    forEachLeadingCommentRange(currentText, pos, cb, /*state*/ pos);
+                }
+            }
+        }
+
+        function forEachTrailingCommentToEmit(end: number, cb: (commentPos: number, commentEnd: number, kind: SyntaxKind, hasTrailingNewLine: boolean) => void) {
+            // Emit the trailing comments only if the container's end doesn't match because the container should take care of emitting these comments
+            if (containerEnd === -1 || (end !== containerEnd && end !== declarationListContainerEnd)) {
+                forEachTrailingCommentRange(currentText, end, cb);
+            }
+        }
+
+        function reset() {
+            currentSourceFile = undefined;
+            currentText = undefined;
+            currentLineMap = undefined;
+            detachedCommentsInfo = undefined;
+        }
+
+        function setSourceFile(sourceFile: SourceFile) {
+            currentSourceFile = sourceFile;
+            currentText = currentSourceFile.text;
+            currentLineMap = getLineStarts(currentSourceFile);
+            detachedCommentsInfo = undefined;
+            disabled = false;
+        }
+
+        function disableCommentsAndEmit(node: Node, emitCallback: (node: Node) => void): void {
+            if (disabled) {
+                emitCallback(node);
+            }
+            else {
+                disabled = true;
+                emitCallback(node);
+                disabled = false;
+            }
+        }
+
+        function hasDetachedComments(pos: number) {
+            return detachedCommentsInfo !== undefined && lastOrUndefined(detachedCommentsInfo).nodePos === pos;
+        }
+
+        function forEachLeadingCommentWithoutDetachedComments(cb: (commentPos: number, commentEnd: number, kind: SyntaxKind, hasTrailingNewLine: boolean, rangePos: number) => void) {
+            // get the leading comments from detachedPos
+            const pos = lastOrUndefined(detachedCommentsInfo).detachedCommentEndPos;
+            if (detachedCommentsInfo.length - 1) {
+                detachedCommentsInfo.pop();
+            }
+            else {
+                detachedCommentsInfo = undefined;
+            }
+
+            forEachLeadingCommentRange(currentText, pos, cb, /*state*/ pos);
+        }
+
+        function emitDetachedCommentsAndUpdateCommentsInfo(range: TextRange) {
+            const currentDetachedCommentInfo = emitDetachedComments(currentText, currentLineMap, writer, writeComment, range, newLine, disabled);
+            if (currentDetachedCommentInfo) {
+                if (detachedCommentsInfo) {
+                    detachedCommentsInfo.push(currentDetachedCommentInfo);
+                }
+                else {
+                    detachedCommentsInfo = [currentDetachedCommentInfo];
+                }
+            }
+        }
+
+        function writeComment(text: string, lineMap: number[], writer: EmitTextWriter, commentPos: number, commentEnd: number, newLine: string) {
+            emitPos(commentPos);
+            writeCommentRange(text, lineMap, writer, commentPos, commentEnd, newLine);
+            emitPos(commentEnd);
+        }
+
+        /**
+         * Determine if the given comment is a triple-slash
+         *
+         * @return true if the comment is a triple-slash comment else false
+         **/
+        function isTripleSlashComment(commentPos: number, commentEnd: number) {
+            // Verify this is /// comment, but do the regexp match only when we first can find /// in the comment text
+            // so that we don't end up computing comment string and doing match for all // comments
+            if (currentText.charCodeAt(commentPos + 1) === CharacterCodes.slash &&
+                commentPos + 2 < commentEnd &&
+                currentText.charCodeAt(commentPos + 2) === CharacterCodes.slash) {
+                const textSubStr = currentText.substring(commentPos, commentEnd);
+                return textSubStr.match(fullTripleSlashReferencePathRegEx) ||
+                    textSubStr.match(fullTripleSlashAMDReferencePathRegEx) ?
+                    true : false;
+            }
+            return false;
+        }
+    }
 }