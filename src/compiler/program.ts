--- conflicted
+++ resolved
@@ -1,534 +1,506 @@
-/// <reference path="sys.ts" />
-/// <reference path="emitter.ts" />
-
-module ts {
-<<<<<<< HEAD
-    /* @internal */ export var programTime = 0;
-    /* @internal */ export var emitTime = 0;
-    /* @internal */ export var ioReadTime = 0;
-    /* @internal */ export var ioWriteTime = 0;
-=======
-    /* @internal */ export let emitTime = 0;
-    /* @internal */ export let ioReadTime = 0;
->>>>>>> c4cb3e34
-
-    /** The version of the TypeScript compiler release */
-    export let version = "1.5.0.0";
-
-    export function createCompilerHost(options: CompilerOptions): CompilerHost {
-        let currentDirectory: string;
-        let existingDirectories: Map<boolean> = {};
-
-        function getCanonicalFileName(fileName: string): string {
-            // if underlying system can distinguish between two files whose names differs only in cases then file name already in canonical form.
-            // otherwise use toLowerCase as a canonical form.
-            return sys.useCaseSensitiveFileNames ? fileName : fileName.toLowerCase();
-        }
-        
-        // returned by CScript sys environment
-        let unsupportedFileEncodingErrorCode = -2147024809;
-
-        function getSourceFile(fileName: string, languageVersion: ScriptTarget, onError?: (message: string) => void): SourceFile {
-            let text: string;
-            try {
-                let start = new Date().getTime();
-                text = sys.readFile(fileName, options.charset);
-                ioReadTime += new Date().getTime() - start;
-            }
-            catch (e) {
-                if (onError) {
-                    onError(e.number === unsupportedFileEncodingErrorCode
-                        ? createCompilerDiagnostic(Diagnostics.Unsupported_file_encoding).messageText
-                        : e.message);
-                }
-                text = "";
-            }
-            return text !== undefined ? createSourceFile(fileName, text, languageVersion) : undefined;
-        }
-
-        function directoryExists(directoryPath: string): boolean {
-            if (hasProperty(existingDirectories, directoryPath)) {
-                return true;
-            }
-            if (sys.directoryExists(directoryPath)) {
-                existingDirectories[directoryPath] = true;
-                return true;
-            }
-            return false;
-        }
-
-<<<<<<< HEAD
-        function ensureDirectoriesExist(directoryPath: string) {
-            if (directoryPath.length > getRootLength(directoryPath) && !directoryExists(directoryPath)) {
-                var parentDirectory = getDirectoryPath(directoryPath);
-                ensureDirectoriesExist(parentDirectory);
-                sys.createDirectory(directoryPath);
-=======
-            function ensureDirectoriesExist(directoryPath: string) {
-                if (directoryPath.length > getRootLength(directoryPath) && !directoryExists(directoryPath)) {
-                    let parentDirectory = getDirectoryPath(directoryPath);
-                    ensureDirectoriesExist(parentDirectory);
-                    sys.createDirectory(directoryPath);
-                }
->>>>>>> c4cb3e34
-            }
-        }
-
-        function writeFile(fileName: string, data: string, writeByteOrderMark: boolean, onError?: (message: string) => void) {
-            try {
-                var start = new Date().getTime();
-                ensureDirectoriesExist(getDirectoryPath(normalizePath(fileName)));
-                sys.writeFile(fileName, data, writeByteOrderMark);
-                ioWriteTime += new Date().getTime() - start;
-            }
-            catch (e) {
-                if (onError) {
-                    onError(e.message);
-                }
-            }
-        }
-
-        return {
-            getSourceFile,
-            getDefaultLibFileName: options => combinePaths(getDirectoryPath(normalizePath(sys.getExecutingFilePath())), getDefaultLibFileName(options)),
-            writeFile,
-            getCurrentDirectory: () => currentDirectory || (currentDirectory = sys.getCurrentDirectory()),
-            useCaseSensitiveFileNames: () => sys.useCaseSensitiveFileNames,
-            getCanonicalFileName,
-            getNewLine: () => sys.newLine
-        };
-    }
-
-    export function getPreEmitDiagnostics(program: Program): Diagnostic[] {
-        let diagnostics = program.getSyntacticDiagnostics().concat(program.getGlobalDiagnostics()).concat(program.getSemanticDiagnostics());
-        return sortAndDeduplicateDiagnostics(diagnostics);
-    }
-
-    export function flattenDiagnosticMessageText(messageText: string | DiagnosticMessageChain, newLine: string): string {
-        if (typeof messageText === "string") {
-            return messageText;
-        }
-        else {
-            let diagnosticChain = messageText;
-            let result = "";
-
-            let indent = 0;
-            while (diagnosticChain) {
-                if (indent) {
-                    result += newLine;
-
-                    for (let i = 0; i < indent; i++) {
-                        result += "  ";
-                    }
-                }
-                result += diagnosticChain.messageText;
-                indent++;
-                diagnosticChain = diagnosticChain.next;
-            }
-
-            return result;
-        }
-    }
-
-    export function createProgram(rootNames: string[], options: CompilerOptions, host?: CompilerHost): Program {
-<<<<<<< HEAD
-        var program: Program;
-        var files: SourceFile[] = [];
-        var filesByName: Map<SourceFile> = {};
-        var diagnostics = createDiagnosticCollection();
-        var seenNoDefaultLib = options.noLib;
-        var commonSourceDirectory: string;
-        var diagnosticsProducingTypeChecker: TypeChecker;
-        var noDiagnosticsTypeChecker: TypeChecker;
-
-=======
-        let program: Program;
-        let files: SourceFile[] = [];
-        let filesByName: Map<SourceFile> = {};
-        let diagnostics = createDiagnosticCollection();
-        let seenNoDefaultLib = options.noLib;
-        let commonSourceDirectory: string;
->>>>>>> c4cb3e34
-        host = host || createCompilerHost(options);
-
-        var start = new Date().getTime();
-        forEach(rootNames, name => processRootFile(name, false));
-        if (!seenNoDefaultLib) {
-            processRootFile(host.getDefaultLibFileName(options), true);
-        }
-        programTime += new Date().getTime() - start;
-
-<<<<<<< HEAD
-        verifyCompilerOptions();
-=======
-        let diagnosticsProducingTypeChecker: TypeChecker;
-        let noDiagnosticsTypeChecker: TypeChecker;
->>>>>>> c4cb3e34
-
-        program = {
-            getSourceFile: getSourceFile,
-            getSourceFiles: () => files,
-            getCompilerOptions: () => options,
-            getSyntacticDiagnostics,
-            getGlobalDiagnostics,
-            getSemanticDiagnostics,
-            getDeclarationDiagnostics,
-            getTypeChecker,
-            getDiagnosticsProducingTypeChecker,
-            getCommonSourceDirectory: () => commonSourceDirectory,
-            emit,
-            getCurrentDirectory: host.getCurrentDirectory,
-            getNodeCount: () => getDiagnosticsProducingTypeChecker().getNodeCount(),
-            getIdentifierCount: () => getDiagnosticsProducingTypeChecker().getIdentifierCount(),
-            getSymbolCount: () => getDiagnosticsProducingTypeChecker().getSymbolCount(),
-            getTypeCount: () => getDiagnosticsProducingTypeChecker().getTypeCount(),
-        };
-        return program;
-
-        function getEmitHost(writeFileCallback?: WriteFileCallback): EmitHost {
-            return {
-                getCanonicalFileName: host.getCanonicalFileName,
-                getCommonSourceDirectory: program.getCommonSourceDirectory,
-                getCompilerOptions: program.getCompilerOptions,
-                getCurrentDirectory: host.getCurrentDirectory,
-                getNewLine: host.getNewLine,
-                getSourceFile: program.getSourceFile,
-                getSourceFiles: program.getSourceFiles,
-                writeFile: writeFileCallback || host.writeFile,
-            };
-        }
-
-        function getDiagnosticsProducingTypeChecker() {
-            return diagnosticsProducingTypeChecker || (diagnosticsProducingTypeChecker = createTypeChecker(program, /*produceDiagnostics:*/ true));
-        }
-
-        function getTypeChecker() {
-            return noDiagnosticsTypeChecker || (noDiagnosticsTypeChecker = createTypeChecker(program, /*produceDiagnostics:*/ false));
-        }
-
-        function getDeclarationDiagnostics(targetSourceFile: SourceFile): Diagnostic[] {
-            let resolver = getDiagnosticsProducingTypeChecker().getEmitResolver(targetSourceFile);
-            return ts.getDeclarationDiagnostics(getEmitHost(), resolver, targetSourceFile);
-        }
-
-        function emit(sourceFile?: SourceFile, writeFileCallback?: WriteFileCallback): EmitResult {
-            // If the noEmitOnError flag is set, then check if we have any errors so far.  If so,
-            // immediately bail out.
-            if (options.noEmitOnError && getPreEmitDiagnostics(this).length > 0) {
-                return { diagnostics: [], sourceMaps: undefined, emitSkipped: true };
-            }
-
-            // Create the emit resolver outside of the "emitTime" tracking code below.  That way
-            // any cost associated with it (like type checking) are appropriate associated with
-            // the type-checking counter.
-            let emitResolver = getDiagnosticsProducingTypeChecker().getEmitResolver(sourceFile);
-
-            let start = new Date().getTime();
-
-            let emitResult = emitFiles(
-                emitResolver,
-                getEmitHost(writeFileCallback),
-                sourceFile);
-
-            emitTime += new Date().getTime() - start;
-            return emitResult;
-        }
-
-        function getSourceFile(fileName: string) {
-            fileName = host.getCanonicalFileName(fileName);
-            return hasProperty(filesByName, fileName) ? filesByName[fileName] : undefined;
-        }
-
-        function getDiagnosticsHelper(sourceFile: SourceFile, getDiagnostics: (sourceFile: SourceFile) => Diagnostic[]): Diagnostic[] {
-            if (sourceFile) {
-                return getDiagnostics(sourceFile);
-            }
-
-            let allDiagnostics: Diagnostic[] = [];
-            forEach(program.getSourceFiles(), sourceFile => {
-                addRange(allDiagnostics, getDiagnostics(sourceFile));
-            });
-
-            return sortAndDeduplicateDiagnostics(allDiagnostics);
-        }
-
-        function getSyntacticDiagnostics(sourceFile?: SourceFile): Diagnostic[] {
-            return getDiagnosticsHelper(sourceFile, getSyntacticDiagnosticsForFile);
-        }
-
-        function getSemanticDiagnostics(sourceFile?: SourceFile): Diagnostic[] {
-            return getDiagnosticsHelper(sourceFile, getSemanticDiagnosticsForFile);
-        }
-
-        function getSyntacticDiagnosticsForFile(sourceFile: SourceFile): Diagnostic[] {
-            return sourceFile.parseDiagnostics;
-        }
-
-        function getSemanticDiagnosticsForFile(sourceFile: SourceFile): Diagnostic[] {
-            let typeChecker = getDiagnosticsProducingTypeChecker();
-
-            Debug.assert(!!sourceFile.bindDiagnostics);
-            let bindDiagnostics = sourceFile.bindDiagnostics;
-            let checkDiagnostics = typeChecker.getDiagnostics(sourceFile);
-            let programDiagnostics = diagnostics.getDiagnostics(sourceFile.fileName);
-
-            return bindDiagnostics.concat(checkDiagnostics).concat(programDiagnostics);
-        }
-
-        function getGlobalDiagnostics(): Diagnostic[] {
-            let typeChecker = getDiagnosticsProducingTypeChecker();
-
-            let allDiagnostics: Diagnostic[] = [];
-            addRange(allDiagnostics, typeChecker.getGlobalDiagnostics());
-            addRange(allDiagnostics, diagnostics.getGlobalDiagnostics());
-
-            return sortAndDeduplicateDiagnostics(allDiagnostics);
-        }
-
-        function hasExtension(fileName: string): boolean {
-            return getBaseFileName(fileName).indexOf(".") >= 0;
-        }
-
-        function processRootFile(fileName: string, isDefaultLib: boolean) {
-            processSourceFile(normalizePath(fileName), isDefaultLib);
-        }
-
-        function processSourceFile(fileName: string, isDefaultLib: boolean, refFile?: SourceFile, refPos?: number, refEnd?: number) {
-            let start: number;
-            let length: number;
-            if (refEnd !== undefined && refPos !== undefined) {
-                start = refPos;
-                length = refEnd - refPos;
-            }
-            let diagnostic: DiagnosticMessage;
-            if (hasExtension(fileName)) {
-                if (!options.allowNonTsExtensions && !fileExtensionIs(host.getCanonicalFileName(fileName), ".ts")) {
-                    diagnostic = Diagnostics.File_0_must_have_extension_ts_or_d_ts;
-                }
-                else if (!findSourceFile(fileName, isDefaultLib, refFile, refPos, refEnd)) {
-                    diagnostic = Diagnostics.File_0_not_found;
-                }
-                else if (refFile && host.getCanonicalFileName(fileName) === host.getCanonicalFileName(refFile.fileName)) {
-                    diagnostic = Diagnostics.A_file_cannot_have_a_reference_to_itself;
-                }
-            }
-            else {
-                if (options.allowNonTsExtensions && !findSourceFile(fileName, isDefaultLib, refFile, refPos, refEnd)) {
-                    diagnostic = Diagnostics.File_0_not_found;
-                }
-                else if (!findSourceFile(fileName + ".ts", isDefaultLib, refFile, refPos, refEnd) && !findSourceFile(fileName + ".d.ts", isDefaultLib, refFile, refPos, refEnd)) {
-                    diagnostic = Diagnostics.File_0_not_found;
-                    fileName += ".ts";
-                }
-            }
-
-            if (diagnostic) {
-                if (refFile) {
-                    diagnostics.add(createFileDiagnostic(refFile, start, length, diagnostic, fileName));
-                }
-                else {
-                    diagnostics.add(createCompilerDiagnostic(diagnostic, fileName));
-                }
-            }
-        }
-
-        // Get source file from normalized fileName
-        function findSourceFile(fileName: string, isDefaultLib: boolean, refFile?: SourceFile, refStart?: number, refLength?: number): SourceFile {
-            let canonicalName = host.getCanonicalFileName(fileName);
-            if (hasProperty(filesByName, canonicalName)) {
-                // We've already looked for this file, use cached result
-                return getSourceFileFromCache(fileName, canonicalName, /*useAbsolutePath*/ false);
-            }
-            else {
-                let normalizedAbsolutePath = getNormalizedAbsolutePath(fileName, host.getCurrentDirectory());
-                let canonicalAbsolutePath = host.getCanonicalFileName(normalizedAbsolutePath);
-                if (hasProperty(filesByName, canonicalAbsolutePath)) {
-                    return getSourceFileFromCache(normalizedAbsolutePath, canonicalAbsolutePath, /*useAbsolutePath*/ true);
-                }
-
-                // We haven't looked for this file, do so now and cache result
-                let file = filesByName[canonicalName] = host.getSourceFile(fileName, options.target, hostErrorMessage => {
-                    if (refFile) {
-                        diagnostics.add(createFileDiagnostic(refFile, refStart, refLength,
-                            Diagnostics.Cannot_read_file_0_Colon_1, fileName, hostErrorMessage));
-                    }
-                    else {
-                        diagnostics.add(createCompilerDiagnostic(Diagnostics.Cannot_read_file_0_Colon_1, fileName, hostErrorMessage));
-                    }
-                });
-                if (file) {
-                    seenNoDefaultLib = seenNoDefaultLib || file.hasNoDefaultLib;
-
-                    // Set the source file for normalized absolute path
-                    filesByName[canonicalAbsolutePath] = file;
-
-                    if (!options.noResolve) {
-                        let basePath = getDirectoryPath(fileName);
-                        processReferencedFiles(file, basePath);
-                        processImportedModules(file, basePath);
-                    }
-                    if (isDefaultLib) {
-                        files.unshift(file);
-                    }
-                    else {
-                        files.push(file);
-                    }
-                }
-
-                return file;
-            }
-
-            function getSourceFileFromCache(fileName: string, canonicalName: string, useAbsolutePath: boolean): SourceFile {
-                let file = filesByName[canonicalName];
-                if (file && host.useCaseSensitiveFileNames()) {
-                    let sourceFileName = useAbsolutePath ? getNormalizedAbsolutePath(file.fileName, host.getCurrentDirectory()) : file.fileName;
-                    if (canonicalName !== sourceFileName) {
-                        diagnostics.add(createFileDiagnostic(refFile, refStart, refLength,
-                            Diagnostics.File_name_0_differs_from_already_included_file_name_1_only_in_casing, fileName, sourceFileName));
-                    }
-                }
-                return file;
-            }
-        }
-
-        function processReferencedFiles(file: SourceFile, basePath: string) {
-            forEach(file.referencedFiles, ref => {
-                let referencedFileName = isRootedDiskPath(ref.fileName) ? ref.fileName : combinePaths(basePath, ref.fileName);
-                processSourceFile(normalizePath(referencedFileName), /* isDefaultLib */ false, file, ref.pos, ref.end);
-            });
-        }
-
-        function processImportedModules(file: SourceFile, basePath: string) {
-            forEach(file.statements, node => {
-                if (node.kind === SyntaxKind.ImportDeclaration || node.kind === SyntaxKind.ImportEqualsDeclaration || node.kind === SyntaxKind.ExportDeclaration) {
-                    let moduleNameExpr = getExternalModuleName(node);
-                    if (moduleNameExpr && moduleNameExpr.kind === SyntaxKind.StringLiteral) {
-                        let moduleNameText = (<LiteralExpression>moduleNameExpr).text;
-                        if (moduleNameText) {
-                            let searchPath = basePath;
-                            while (true) {
-                                let searchName = normalizePath(combinePaths(searchPath, moduleNameText));
-                                if (findModuleSourceFile(searchName + ".ts", moduleNameExpr) || findModuleSourceFile(searchName + ".d.ts", moduleNameExpr)) {
-                                    break;
-                                }
-                                let parentPath = getDirectoryPath(searchPath);
-                                if (parentPath === searchPath) {
-                                    break;
-                                }
-                                searchPath = parentPath;
-                            }
-                        }
-                    }
-                }
-                else if (node.kind === SyntaxKind.ModuleDeclaration && (<ModuleDeclaration>node).name.kind === SyntaxKind.StringLiteral && (node.flags & NodeFlags.Ambient || isDeclarationFile(file))) {
-                    // TypeScript 1.0 spec (April 2014): 12.1.6
-                    // An AmbientExternalModuleDeclaration declares an external module. 
-                    // This type of declaration is permitted only in the global module.
-                    // The StringLiteral must specify a top - level external module name.
-                    // Relative external module names are not permitted
-                    forEachChild((<ModuleDeclaration>node).body, node => {
-                        if (isExternalModuleImportEqualsDeclaration(node) &&
-                            getExternalModuleImportEqualsDeclarationExpression(node).kind === SyntaxKind.StringLiteral) {
-
-                            let nameLiteral = <LiteralExpression>getExternalModuleImportEqualsDeclarationExpression(node);
-                            let moduleName = nameLiteral.text;
-                            if (moduleName) {
-                                // TypeScript 1.0 spec (April 2014): 12.1.6
-                                // An ExternalImportDeclaration in anAmbientExternalModuleDeclaration may reference other external modules 
-                                // only through top - level external module names. Relative external module names are not permitted.
-                                let searchName = normalizePath(combinePaths(basePath, moduleName));
-                                let tsFile = findModuleSourceFile(searchName + ".ts", nameLiteral);
-                                if (!tsFile) {
-                                    findModuleSourceFile(searchName + ".d.ts", nameLiteral);
-                                }
-                            }
-                        }
-                    });
-                }
-            });
-
-            function findModuleSourceFile(fileName: string, nameLiteral: Expression) {
-                return findSourceFile(fileName, /* isDefaultLib */ false, file, nameLiteral.pos, nameLiteral.end - nameLiteral.pos);
-            }
-        }
-
-        function verifyCompilerOptions() {
-            if (!options.sourceMap && (options.mapRoot || options.sourceRoot)) {
-                // Error to specify --mapRoot or --sourceRoot without mapSourceFiles
-                if (options.mapRoot) {
-                    diagnostics.add(createCompilerDiagnostic(Diagnostics.Option_mapRoot_cannot_be_specified_without_specifying_sourcemap_option));
-                }
-                if (options.sourceRoot) {
-                    diagnostics.add(createCompilerDiagnostic(Diagnostics.Option_sourceRoot_cannot_be_specified_without_specifying_sourcemap_option));
-                }
-                return;
-            }
-
-            let firstExternalModuleSourceFile = forEach(files, f => isExternalModule(f) ? f : undefined);
-            if (firstExternalModuleSourceFile && !options.module) {
-                // We cannot use createDiagnosticFromNode because nodes do not have parents yet       
-                let span = getErrorSpanForNode(firstExternalModuleSourceFile, firstExternalModuleSourceFile.externalModuleIndicator);
-                diagnostics.add(createFileDiagnostic(firstExternalModuleSourceFile, span.start, span.length, Diagnostics.Cannot_compile_external_modules_unless_the_module_flag_is_provided));
-            }
-
-            // there has to be common source directory if user specified --outdir || --sourcRoot
-            // if user specified --mapRoot, there needs to be common source directory if there would be multiple files being emitted
-            if (options.outDir || // there is --outDir specified
-                options.sourceRoot || // there is --sourceRoot specified
-                (options.mapRoot &&  // there is --mapRoot Specified and there would be multiple js files generated
-                    (!options.out || firstExternalModuleSourceFile !== undefined))) {
-
-                let commonPathComponents: string[];
-                forEach(files, sourceFile => {
-                    // Each file contributes into common source file path
-                    if (!(sourceFile.flags & NodeFlags.DeclarationFile)
-                        && !fileExtensionIs(sourceFile.fileName, ".js")) {
-                        let sourcePathComponents = getNormalizedPathComponents(sourceFile.fileName, host.getCurrentDirectory());
-                        sourcePathComponents.pop(); // FileName is not part of directory
-                        if (commonPathComponents) {
-                            for (let i = 0; i < Math.min(commonPathComponents.length, sourcePathComponents.length); i++) {
-                                if (commonPathComponents[i] !== sourcePathComponents[i]) {
-                                    if (i === 0) {
-                                        diagnostics.add(createCompilerDiagnostic(Diagnostics.Cannot_find_the_common_subdirectory_path_for_the_input_files));
-                                        return;
-                                    }
-
-                                    // New common path found that is 0 -> i-1
-                                    commonPathComponents.length = i;
-                                    break;
-                                }
-                            }
-
-                            // If the fileComponent path completely matched and less than already found update the length
-                            if (sourcePathComponents.length < commonPathComponents.length) {
-                                commonPathComponents.length = sourcePathComponents.length;
-                            }
-                        }
-                        else {
-                            // first file
-                            commonPathComponents = sourcePathComponents;
-                        }
-                    }
-                });
-
-                commonSourceDirectory = getNormalizedPathFromPathComponents(commonPathComponents);
-                if (commonSourceDirectory) {
-                    // Make sure directory path ends with directory separator so this string can directly 
-                    // used to replace with "" to get the relative path of the source file and the relative path doesn't
-                    // start with / making it rooted path
-                    commonSourceDirectory += directorySeparator;
-                }
-            }
-
-            if (options.noEmit) {
-                if (options.out || options.outDir) {
-                    diagnostics.add(createCompilerDiagnostic(Diagnostics.Option_noEmit_cannot_be_specified_with_option_out_or_outDir));
-                }
-
-                if (options.declaration) {
-                    diagnostics.add(createCompilerDiagnostic(Diagnostics.Option_noEmit_cannot_be_specified_with_option_declaration));
-                }
-            }
-        }
-    }
+/// <reference path="sys.ts" />
+/// <reference path="emitter.ts" />
+
+module ts {
+    /* @internal */ export let programTime = 0;
+    /* @internal */ export let emitTime = 0;
+    /* @internal */ export let ioReadTime = 0;
+    /* @internal */ export let ioWriteTime = 0;
+
+    /** The version of the TypeScript compiler release */
+    export let version = "1.5.0.0";
+
+    export function createCompilerHost(options: CompilerOptions): CompilerHost {
+        let currentDirectory: string;
+        let existingDirectories: Map<boolean> = {};
+
+        function getCanonicalFileName(fileName: string): string {
+            // if underlying system can distinguish between two files whose names differs only in cases then file name already in canonical form.
+            // otherwise use toLowerCase as a canonical form.
+            return sys.useCaseSensitiveFileNames ? fileName : fileName.toLowerCase();
+        }
+        
+        // returned by CScript sys environment
+        let unsupportedFileEncodingErrorCode = -2147024809;
+
+        function getSourceFile(fileName: string, languageVersion: ScriptTarget, onError?: (message: string) => void): SourceFile {
+            let text: string;
+            try {
+                let start = new Date().getTime();
+                text = sys.readFile(fileName, options.charset);
+                ioReadTime += new Date().getTime() - start;
+            }
+            catch (e) {
+                if (onError) {
+                    onError(e.number === unsupportedFileEncodingErrorCode
+                        ? createCompilerDiagnostic(Diagnostics.Unsupported_file_encoding).messageText
+                        : e.message);
+                }
+                text = "";
+            }
+            return text !== undefined ? createSourceFile(fileName, text, languageVersion) : undefined;
+        }
+
+        function directoryExists(directoryPath: string): boolean {
+            if (hasProperty(existingDirectories, directoryPath)) {
+                return true;
+            }
+            if (sys.directoryExists(directoryPath)) {
+                existingDirectories[directoryPath] = true;
+                return true;
+            }
+            return false;
+        }
+
+        function ensureDirectoriesExist(directoryPath: string) {
+            if (directoryPath.length > getRootLength(directoryPath) && !directoryExists(directoryPath)) {
+                let parentDirectory = getDirectoryPath(directoryPath);
+                ensureDirectoriesExist(parentDirectory);
+                sys.createDirectory(directoryPath);
+            }
+        }
+
+        function writeFile(fileName: string, data: string, writeByteOrderMark: boolean, onError?: (message: string) => void) {
+            try {
+                var start = new Date().getTime();
+                ensureDirectoriesExist(getDirectoryPath(normalizePath(fileName)));
+                sys.writeFile(fileName, data, writeByteOrderMark);
+                ioWriteTime += new Date().getTime() - start;
+            }
+            catch (e) {
+                if (onError) {
+                    onError(e.message);
+                }
+            }
+        }
+
+        return {
+            getSourceFile,
+            getDefaultLibFileName: options => combinePaths(getDirectoryPath(normalizePath(sys.getExecutingFilePath())), getDefaultLibFileName(options)),
+            writeFile,
+            getCurrentDirectory: () => currentDirectory || (currentDirectory = sys.getCurrentDirectory()),
+            useCaseSensitiveFileNames: () => sys.useCaseSensitiveFileNames,
+            getCanonicalFileName,
+            getNewLine: () => sys.newLine
+        };
+    }
+
+    export function getPreEmitDiagnostics(program: Program): Diagnostic[] {
+        let diagnostics = program.getSyntacticDiagnostics().concat(program.getGlobalDiagnostics()).concat(program.getSemanticDiagnostics());
+        return sortAndDeduplicateDiagnostics(diagnostics);
+    }
+
+    export function flattenDiagnosticMessageText(messageText: string | DiagnosticMessageChain, newLine: string): string {
+        if (typeof messageText === "string") {
+            return messageText;
+        }
+        else {
+            let diagnosticChain = messageText;
+            let result = "";
+
+            let indent = 0;
+            while (diagnosticChain) {
+                if (indent) {
+                    result += newLine;
+
+                    for (let i = 0; i < indent; i++) {
+                        result += "  ";
+                    }
+                }
+                result += diagnosticChain.messageText;
+                indent++;
+                diagnosticChain = diagnosticChain.next;
+            }
+
+            return result;
+        }
+    }
+
+    export function createProgram(rootNames: string[], options: CompilerOptions, host?: CompilerHost): Program {
+        let program: Program;
+        let files: SourceFile[] = [];
+        let filesByName: Map<SourceFile> = {};
+        let diagnostics = createDiagnosticCollection();
+        let seenNoDefaultLib = options.noLib;
+        let commonSourceDirectory: string;
+        let diagnosticsProducingTypeChecker: TypeChecker;
+        let noDiagnosticsTypeChecker: TypeChecker;
+
+        let start = new Date().getTime();
+
+        host = host || createCompilerHost(options);
+        forEach(rootNames, name => processRootFile(name, false));
+        if (!seenNoDefaultLib) {
+            processRootFile(host.getDefaultLibFileName(options), true);
+        }
+        verifyCompilerOptions();
+
+        programTime += new Date().getTime() - start;
+
+        program = {
+            getSourceFile: getSourceFile,
+            getSourceFiles: () => files,
+            getCompilerOptions: () => options,
+            getSyntacticDiagnostics,
+            getGlobalDiagnostics,
+            getSemanticDiagnostics,
+            getDeclarationDiagnostics,
+            getTypeChecker,
+            getDiagnosticsProducingTypeChecker,
+            getCommonSourceDirectory: () => commonSourceDirectory,
+            emit,
+            getCurrentDirectory: host.getCurrentDirectory,
+            getNodeCount: () => getDiagnosticsProducingTypeChecker().getNodeCount(),
+            getIdentifierCount: () => getDiagnosticsProducingTypeChecker().getIdentifierCount(),
+            getSymbolCount: () => getDiagnosticsProducingTypeChecker().getSymbolCount(),
+            getTypeCount: () => getDiagnosticsProducingTypeChecker().getTypeCount(),
+        };
+        return program;
+
+        function getEmitHost(writeFileCallback?: WriteFileCallback): EmitHost {
+            return {
+                getCanonicalFileName: host.getCanonicalFileName,
+                getCommonSourceDirectory: program.getCommonSourceDirectory,
+                getCompilerOptions: program.getCompilerOptions,
+                getCurrentDirectory: host.getCurrentDirectory,
+                getNewLine: host.getNewLine,
+                getSourceFile: program.getSourceFile,
+                getSourceFiles: program.getSourceFiles,
+                writeFile: writeFileCallback || host.writeFile,
+            };
+        }
+
+        function getDiagnosticsProducingTypeChecker() {
+            return diagnosticsProducingTypeChecker || (diagnosticsProducingTypeChecker = createTypeChecker(program, /*produceDiagnostics:*/ true));
+        }
+
+        function getTypeChecker() {
+            return noDiagnosticsTypeChecker || (noDiagnosticsTypeChecker = createTypeChecker(program, /*produceDiagnostics:*/ false));
+        }
+
+        function getDeclarationDiagnostics(targetSourceFile: SourceFile): Diagnostic[] {
+            let resolver = getDiagnosticsProducingTypeChecker().getEmitResolver(targetSourceFile);
+            return ts.getDeclarationDiagnostics(getEmitHost(), resolver, targetSourceFile);
+        }
+
+        function emit(sourceFile?: SourceFile, writeFileCallback?: WriteFileCallback): EmitResult {
+            // If the noEmitOnError flag is set, then check if we have any errors so far.  If so,
+            // immediately bail out.
+            if (options.noEmitOnError && getPreEmitDiagnostics(this).length > 0) {
+                return { diagnostics: [], sourceMaps: undefined, emitSkipped: true };
+            }
+
+            // Create the emit resolver outside of the "emitTime" tracking code below.  That way
+            // any cost associated with it (like type checking) are appropriate associated with
+            // the type-checking counter.
+            let emitResolver = getDiagnosticsProducingTypeChecker().getEmitResolver(sourceFile);
+
+            let start = new Date().getTime();
+
+            let emitResult = emitFiles(
+                emitResolver,
+                getEmitHost(writeFileCallback),
+                sourceFile);
+
+            emitTime += new Date().getTime() - start;
+            return emitResult;
+        }
+
+        function getSourceFile(fileName: string) {
+            fileName = host.getCanonicalFileName(fileName);
+            return hasProperty(filesByName, fileName) ? filesByName[fileName] : undefined;
+        }
+
+        function getDiagnosticsHelper(sourceFile: SourceFile, getDiagnostics: (sourceFile: SourceFile) => Diagnostic[]): Diagnostic[] {
+            if (sourceFile) {
+                return getDiagnostics(sourceFile);
+            }
+
+            let allDiagnostics: Diagnostic[] = [];
+            forEach(program.getSourceFiles(), sourceFile => {
+                addRange(allDiagnostics, getDiagnostics(sourceFile));
+            });
+
+            return sortAndDeduplicateDiagnostics(allDiagnostics);
+        }
+
+        function getSyntacticDiagnostics(sourceFile?: SourceFile): Diagnostic[] {
+            return getDiagnosticsHelper(sourceFile, getSyntacticDiagnosticsForFile);
+        }
+
+        function getSemanticDiagnostics(sourceFile?: SourceFile): Diagnostic[] {
+            return getDiagnosticsHelper(sourceFile, getSemanticDiagnosticsForFile);
+        }
+
+        function getSyntacticDiagnosticsForFile(sourceFile: SourceFile): Diagnostic[] {
+            return sourceFile.parseDiagnostics;
+        }
+
+        function getSemanticDiagnosticsForFile(sourceFile: SourceFile): Diagnostic[] {
+            let typeChecker = getDiagnosticsProducingTypeChecker();
+
+            Debug.assert(!!sourceFile.bindDiagnostics);
+            let bindDiagnostics = sourceFile.bindDiagnostics;
+            let checkDiagnostics = typeChecker.getDiagnostics(sourceFile);
+            let programDiagnostics = diagnostics.getDiagnostics(sourceFile.fileName);
+
+            return bindDiagnostics.concat(checkDiagnostics).concat(programDiagnostics);
+        }
+
+        function getGlobalDiagnostics(): Diagnostic[] {
+            let typeChecker = getDiagnosticsProducingTypeChecker();
+
+            let allDiagnostics: Diagnostic[] = [];
+            addRange(allDiagnostics, typeChecker.getGlobalDiagnostics());
+            addRange(allDiagnostics, diagnostics.getGlobalDiagnostics());
+
+            return sortAndDeduplicateDiagnostics(allDiagnostics);
+        }
+
+        function hasExtension(fileName: string): boolean {
+            return getBaseFileName(fileName).indexOf(".") >= 0;
+        }
+
+        function processRootFile(fileName: string, isDefaultLib: boolean) {
+            processSourceFile(normalizePath(fileName), isDefaultLib);
+        }
+
+        function processSourceFile(fileName: string, isDefaultLib: boolean, refFile?: SourceFile, refPos?: number, refEnd?: number) {
+            let start: number;
+            let length: number;
+            if (refEnd !== undefined && refPos !== undefined) {
+                start = refPos;
+                length = refEnd - refPos;
+            }
+            let diagnostic: DiagnosticMessage;
+            if (hasExtension(fileName)) {
+                if (!options.allowNonTsExtensions && !fileExtensionIs(host.getCanonicalFileName(fileName), ".ts")) {
+                    diagnostic = Diagnostics.File_0_must_have_extension_ts_or_d_ts;
+                }
+                else if (!findSourceFile(fileName, isDefaultLib, refFile, refPos, refEnd)) {
+                    diagnostic = Diagnostics.File_0_not_found;
+                }
+                else if (refFile && host.getCanonicalFileName(fileName) === host.getCanonicalFileName(refFile.fileName)) {
+                    diagnostic = Diagnostics.A_file_cannot_have_a_reference_to_itself;
+                }
+            }
+            else {
+                if (options.allowNonTsExtensions && !findSourceFile(fileName, isDefaultLib, refFile, refPos, refEnd)) {
+                    diagnostic = Diagnostics.File_0_not_found;
+                }
+                else if (!findSourceFile(fileName + ".ts", isDefaultLib, refFile, refPos, refEnd) && !findSourceFile(fileName + ".d.ts", isDefaultLib, refFile, refPos, refEnd)) {
+                    diagnostic = Diagnostics.File_0_not_found;
+                    fileName += ".ts";
+                }
+            }
+
+            if (diagnostic) {
+                if (refFile) {
+                    diagnostics.add(createFileDiagnostic(refFile, start, length, diagnostic, fileName));
+                }
+                else {
+                    diagnostics.add(createCompilerDiagnostic(diagnostic, fileName));
+                }
+            }
+        }
+
+        // Get source file from normalized fileName
+        function findSourceFile(fileName: string, isDefaultLib: boolean, refFile?: SourceFile, refStart?: number, refLength?: number): SourceFile {
+            let canonicalName = host.getCanonicalFileName(fileName);
+            if (hasProperty(filesByName, canonicalName)) {
+                // We've already looked for this file, use cached result
+                return getSourceFileFromCache(fileName, canonicalName, /*useAbsolutePath*/ false);
+            }
+            else {
+                let normalizedAbsolutePath = getNormalizedAbsolutePath(fileName, host.getCurrentDirectory());
+                let canonicalAbsolutePath = host.getCanonicalFileName(normalizedAbsolutePath);
+                if (hasProperty(filesByName, canonicalAbsolutePath)) {
+                    return getSourceFileFromCache(normalizedAbsolutePath, canonicalAbsolutePath, /*useAbsolutePath*/ true);
+                }
+
+                // We haven't looked for this file, do so now and cache result
+                let file = filesByName[canonicalName] = host.getSourceFile(fileName, options.target, hostErrorMessage => {
+                    if (refFile) {
+                        diagnostics.add(createFileDiagnostic(refFile, refStart, refLength,
+                            Diagnostics.Cannot_read_file_0_Colon_1, fileName, hostErrorMessage));
+                    }
+                    else {
+                        diagnostics.add(createCompilerDiagnostic(Diagnostics.Cannot_read_file_0_Colon_1, fileName, hostErrorMessage));
+                    }
+                });
+                if (file) {
+                    seenNoDefaultLib = seenNoDefaultLib || file.hasNoDefaultLib;
+
+                    // Set the source file for normalized absolute path
+                    filesByName[canonicalAbsolutePath] = file;
+
+                    if (!options.noResolve) {
+                        let basePath = getDirectoryPath(fileName);
+                        processReferencedFiles(file, basePath);
+                        processImportedModules(file, basePath);
+                    }
+                    if (isDefaultLib) {
+                        files.unshift(file);
+                    }
+                    else {
+                        files.push(file);
+                    }
+                }
+
+                return file;
+            }
+
+            function getSourceFileFromCache(fileName: string, canonicalName: string, useAbsolutePath: boolean): SourceFile {
+                let file = filesByName[canonicalName];
+                if (file && host.useCaseSensitiveFileNames()) {
+                    let sourceFileName = useAbsolutePath ? getNormalizedAbsolutePath(file.fileName, host.getCurrentDirectory()) : file.fileName;
+                    if (canonicalName !== sourceFileName) {
+                        diagnostics.add(createFileDiagnostic(refFile, refStart, refLength,
+                            Diagnostics.File_name_0_differs_from_already_included_file_name_1_only_in_casing, fileName, sourceFileName));
+                    }
+                }
+                return file;
+            }
+        }
+
+        function processReferencedFiles(file: SourceFile, basePath: string) {
+            forEach(file.referencedFiles, ref => {
+                let referencedFileName = isRootedDiskPath(ref.fileName) ? ref.fileName : combinePaths(basePath, ref.fileName);
+                processSourceFile(normalizePath(referencedFileName), /* isDefaultLib */ false, file, ref.pos, ref.end);
+            });
+        }
+
+        function processImportedModules(file: SourceFile, basePath: string) {
+            forEach(file.statements, node => {
+                if (node.kind === SyntaxKind.ImportDeclaration || node.kind === SyntaxKind.ImportEqualsDeclaration || node.kind === SyntaxKind.ExportDeclaration) {
+                    let moduleNameExpr = getExternalModuleName(node);
+                    if (moduleNameExpr && moduleNameExpr.kind === SyntaxKind.StringLiteral) {
+                        let moduleNameText = (<LiteralExpression>moduleNameExpr).text;
+                        if (moduleNameText) {
+                            let searchPath = basePath;
+                            while (true) {
+                                let searchName = normalizePath(combinePaths(searchPath, moduleNameText));
+                                if (findModuleSourceFile(searchName + ".ts", moduleNameExpr) || findModuleSourceFile(searchName + ".d.ts", moduleNameExpr)) {
+                                    break;
+                                }
+                                let parentPath = getDirectoryPath(searchPath);
+                                if (parentPath === searchPath) {
+                                    break;
+                                }
+                                searchPath = parentPath;
+                            }
+                        }
+                    }
+                }
+                else if (node.kind === SyntaxKind.ModuleDeclaration && (<ModuleDeclaration>node).name.kind === SyntaxKind.StringLiteral && (node.flags & NodeFlags.Ambient || isDeclarationFile(file))) {
+                    // TypeScript 1.0 spec (April 2014): 12.1.6
+                    // An AmbientExternalModuleDeclaration declares an external module. 
+                    // This type of declaration is permitted only in the global module.
+                    // The StringLiteral must specify a top - level external module name.
+                    // Relative external module names are not permitted
+                    forEachChild((<ModuleDeclaration>node).body, node => {
+                        if (isExternalModuleImportEqualsDeclaration(node) &&
+                            getExternalModuleImportEqualsDeclarationExpression(node).kind === SyntaxKind.StringLiteral) {
+
+                            let nameLiteral = <LiteralExpression>getExternalModuleImportEqualsDeclarationExpression(node);
+                            let moduleName = nameLiteral.text;
+                            if (moduleName) {
+                                // TypeScript 1.0 spec (April 2014): 12.1.6
+                                // An ExternalImportDeclaration in anAmbientExternalModuleDeclaration may reference other external modules 
+                                // only through top - level external module names. Relative external module names are not permitted.
+                                let searchName = normalizePath(combinePaths(basePath, moduleName));
+                                let tsFile = findModuleSourceFile(searchName + ".ts", nameLiteral);
+                                if (!tsFile) {
+                                    findModuleSourceFile(searchName + ".d.ts", nameLiteral);
+                                }
+                            }
+                        }
+                    });
+                }
+            });
+
+            function findModuleSourceFile(fileName: string, nameLiteral: Expression) {
+                return findSourceFile(fileName, /* isDefaultLib */ false, file, nameLiteral.pos, nameLiteral.end - nameLiteral.pos);
+            }
+        }
+
+        function verifyCompilerOptions() {
+            if (!options.sourceMap && (options.mapRoot || options.sourceRoot)) {
+                // Error to specify --mapRoot or --sourceRoot without mapSourceFiles
+                if (options.mapRoot) {
+                    diagnostics.add(createCompilerDiagnostic(Diagnostics.Option_mapRoot_cannot_be_specified_without_specifying_sourcemap_option));
+                }
+                if (options.sourceRoot) {
+                    diagnostics.add(createCompilerDiagnostic(Diagnostics.Option_sourceRoot_cannot_be_specified_without_specifying_sourcemap_option));
+                }
+                return;
+            }
+
+            let firstExternalModuleSourceFile = forEach(files, f => isExternalModule(f) ? f : undefined);
+            if (firstExternalModuleSourceFile && !options.module) {
+                // We cannot use createDiagnosticFromNode because nodes do not have parents yet       
+                let span = getErrorSpanForNode(firstExternalModuleSourceFile, firstExternalModuleSourceFile.externalModuleIndicator);
+                diagnostics.add(createFileDiagnostic(firstExternalModuleSourceFile, span.start, span.length, Diagnostics.Cannot_compile_external_modules_unless_the_module_flag_is_provided));
+            }
+
+            // there has to be common source directory if user specified --outdir || --sourcRoot
+            // if user specified --mapRoot, there needs to be common source directory if there would be multiple files being emitted
+            if (options.outDir || // there is --outDir specified
+                options.sourceRoot || // there is --sourceRoot specified
+                (options.mapRoot &&  // there is --mapRoot Specified and there would be multiple js files generated
+                    (!options.out || firstExternalModuleSourceFile !== undefined))) {
+
+                let commonPathComponents: string[];
+                forEach(files, sourceFile => {
+                    // Each file contributes into common source file path
+                    if (!(sourceFile.flags & NodeFlags.DeclarationFile)
+                        && !fileExtensionIs(sourceFile.fileName, ".js")) {
+                        let sourcePathComponents = getNormalizedPathComponents(sourceFile.fileName, host.getCurrentDirectory());
+                        sourcePathComponents.pop(); // FileName is not part of directory
+                        if (commonPathComponents) {
+                            for (let i = 0; i < Math.min(commonPathComponents.length, sourcePathComponents.length); i++) {
+                                if (commonPathComponents[i] !== sourcePathComponents[i]) {
+                                    if (i === 0) {
+                                        diagnostics.add(createCompilerDiagnostic(Diagnostics.Cannot_find_the_common_subdirectory_path_for_the_input_files));
+                                        return;
+                                    }
+
+                                    // New common path found that is 0 -> i-1
+                                    commonPathComponents.length = i;
+                                    break;
+                                }
+                            }
+
+                            // If the fileComponent path completely matched and less than already found update the length
+                            if (sourcePathComponents.length < commonPathComponents.length) {
+                                commonPathComponents.length = sourcePathComponents.length;
+                            }
+                        }
+                        else {
+                            // first file
+                            commonPathComponents = sourcePathComponents;
+                        }
+                    }
+                });
+
+                commonSourceDirectory = getNormalizedPathFromPathComponents(commonPathComponents);
+                if (commonSourceDirectory) {
+                    // Make sure directory path ends with directory separator so this string can directly 
+                    // used to replace with "" to get the relative path of the source file and the relative path doesn't
+                    // start with / making it rooted path
+                    commonSourceDirectory += directorySeparator;
+                }
+            }
+
+            if (options.noEmit) {
+                if (options.out || options.outDir) {
+                    diagnostics.add(createCompilerDiagnostic(Diagnostics.Option_noEmit_cannot_be_specified_with_option_out_or_outDir));
+                }
+
+                if (options.declaration) {
+                    diagnostics.add(createCompilerDiagnostic(Diagnostics.Option_noEmit_cannot_be_specified_with_option_declaration));
+                }
+            }
+        }
+    }
 }